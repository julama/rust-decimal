--- conflicted
+++ resolved
@@ -1,10 +1,6 @@
 [package]
 name = "rust_decimal"
-<<<<<<< HEAD
 version = "2.0.0"
-=======
-version = "1.2.0"
->>>>>>> b7a88026
 authors = ["Paul Mason <paul@form1.co.nz>"]
 edition = "2018"
 description = "A Decimal Implementation written in pure Rust suitable for financial calculations."
