use crate::Error;

use num::{FromPrimitive, One, ToPrimitive, Zero};

#[cfg(feature = "diesel")]
use diesel::sql_types::Numeric;

use std::{
    cmp::{Ordering::Equal, *},
    fmt,
    hash::{Hash, Hasher},
    iter::{repeat, Sum},
    ops::{Add, AddAssign, Div, DivAssign, Mul, MulAssign, Neg, Rem, RemAssign, Sub, SubAssign},
    str::FromStr,
};

// Sign mask for the flags field. A value of zero in this bit indicates a
// positive Decimal value, and a value of one in this bit indicates a
// negative Decimal value.
const SIGN_MASK: u128 = 0x8000_0000_0000_0000_0000_0000_0000_0000;
const UNSIGN_MASK: u128 = 0x4FFF_FFFF_FFFF_FFFF_FFFF_FFFF_FFFF_FFFF;

// Scale mask for the flags field. This byte in the flags field contains
// the power of 10 to divide the Decimal value by. The scale byte must
// contain a value between 0 and 28 inclusive.
const SCALE_MASK: u128 = 0x00FF_0000_0000_0000_0000_0000_0000_0000;
const CLEAR_SCALE_MASK: u128 = 0xFF00_FFFF_FFFF_FFFF_FFFF_FFFF_FFFF_FFFF;
const VALUE_MASK: u128 = 0x0000_0000_FFFF_FFFF_FFFF_FFFF_FFFF_FFFF;
const U8_MASK: u128 = 0x0000_0000_0000_0000_0000_0000_0000_00FF;
const U32_MASK: u64 = 0xFFFF_FFFF;

// Number of bits scale is shifted by.
const SCALE_SHIFT: u128 = 112;
// Number of bits sign is shifted by.
const SIGN_SHIFT: u128 = 127;

// The maximum supported precision
const MAX_PRECISION: u32 = 28;
// 281,474,976,710,655
const MAX_I128_REPR: i128 = 0x0000_0000_FFFF_FFFF_FFFF_FFFF_FFFF_FFFF;

static ONE_INTERNAL_REPR: [u32; 3] = [1, 0, 0];

const MIN_DECIMAL: Decimal = Decimal {
    // Sign negative, max value
    data: 0x8000_0000_FFFF_FFFF_FFFF_FFFF_FFFF_FFFF,
};

const MAX_DECIMAL: Decimal = Decimal {
    data: 0x0000_0000_FFFF_FFFF_FFFF_FFFF_FFFF_FFFF,
};

// Fast access for 10^n where n is 0-9
static POWERS_10: [u32; 10] = [
    1,
    10,
    100,
    1_000,
    10_000,
    100_000,
    1_000_000,
    10_000_000,
    100_000_000,
    1_000_000_000,
];
// Fast access for 10^n where n is 10-19
#[allow(dead_code)]
static BIG_POWERS_10: [u64; 10] = [
    10_000_000_000,
    100_000_000_000,
    1_000_000_000_000,
    10_000_000_000_000,
    100_000_000_000_000,
    1_000_000_000_000_000,
    10_000_000_000_000_000,
    100_000_000_000_000_000,
    1_000_000_000_000_000_000,
    10_000_000_000_000_000_000,
];

/// `UnpackedDecimal` contains unpacked representation of `Decimal` where each component
/// of decimal-format stored in it's own field
#[derive(Clone, Copy, Debug)]
pub struct UnpackedDecimal {
    pub is_negative: bool,
    pub scale: u32,
    pub value: u128,
}

/// `Decimal` represents a 128 bit representation of a fixed-precision decimal number.
/// The finite set of values of type `Decimal` are of the form m / 10<sup>e</sup>,
/// where m is an integer such that -2<sup>96</sup> < m < 2<sup>96</sup>, and e is an integer
/// between 0 and 28 inclusive.
#[derive(Clone, Copy)]
#[cfg_attr(feature = "diesel", derive(FromSqlRow, AsExpression), sql_type = "Numeric")]
pub struct Decimal {
    // Bits 0-15: unused
    // Bits 16-23: Contains "e", a value between 0-28 that indicates the scale
    // Bits 24-30: unused
    // Bit 31: the sign of the Decimal value, 0 meaning positive and 1 meaning negative.
    data: u128,
}

/// `RoundingStrategy` represents the different strategies that can be used by
/// `round_dp_with_strategy`.
///
/// `RoundingStrategy::BankersRounding` - Rounds toward the nearest even number, e.g. 6.5 -> 6, 7.5 -> 8
/// `RoundingStrategy::RoundHalfUp` - Rounds up if the value >= 5, otherwise rounds down, e.g. 6.5 -> 7,
/// `RoundingStrategy::RoundHalfDown` - Rounds down if the value =< 5, otherwise rounds up, e.g.
/// 6.5 -> 6, 6.51 -> 7
/// 1.4999999 -> 1
pub enum RoundingStrategy {
    BankersRounding,
    RoundHalfUp,
    RoundHalfDown,
}

#[allow(dead_code)]
impl Decimal {
    /// Returns a `Decimal` with a 64 bit `m` representation and corresponding `e` scale.
    ///
    /// # Arguments
    ///
    /// * `num` - An i64 that represents the `m` portion of the decimal number
    /// * `scale` - A u32 representing the `e` portion of the decimal number.
    ///
    /// # Example
    ///
    /// ```
    /// use rust_decimal::Decimal;
    ///
    /// let pi = Decimal::new(3141, 3);
    /// assert_eq!(pi.to_string(), "3.141");
    /// ```
    pub fn new(num: i128, scale: u32) -> Decimal {
        if scale > MAX_PRECISION {
            panic!("Scale exceeds the maximum precision allowed: {} > {}",
                                          scale, MAX_PRECISION);
        }
        let mut sign = 0;
        let mut wrapped = num;
        if num > MAX_I128_REPR {
            panic!("Number exceeds maximum value that can be represented");
        } else if num < 0 {
            sign = SIGN_MASK;
            wrapped = num.wrapping_neg();
            if wrapped > MAX_I128_REPR {
                panic!("Number less than minimum value that can be represented");
            }
        }
        let flags: u128 = u128::from(scale) << SCALE_SHIFT;
        return Decimal {
            data: wrapped as u128 | flags | sign,
        };
    }

    /// Returns a `Decimal` using Decimal v1 instances constituent parts.
    ///
    /// # Arguments
    ///
    /// * `lo` - The low 32 bits of a 96-bit integer.
    /// * `mid` - The middle 32 bits of a 96-bit integer.
    /// * `hi` - The high 32 bits of a 96-bit integer.
    /// * `negative` - `true` to indicate a negative number.
    /// * `scale` - A power of 10 ranging from 0 to 28.
    ///
    /// # Example
    ///
    /// ```
    /// use rust_decimal::Decimal;
    ///
    /// let pi = Decimal::from_legacy_parts(1102470952, 185874565, 1703060790, false, 28);
    /// assert_eq!(pi.to_string(), "3.1415926535897932384626433832");
    /// ```
    pub const fn from_legacy_parts(lo: u32, mid: u32, hi: u32, negative: bool, scale: u32) -> Decimal {
        Decimal {
            data: flags(negative, scale) | (hi as u128) << 64 | (mid as u128) << 32 | (lo as u128),
        }
    }

    /// Returns a `Decimal` using the Decimal instances constituent parts.
    ///
    /// Note: if value is greater than 96-bits the value will be truncated silently.
    ///
    /// # Arguments
    ///
    /// * `value` - The value of the decimal - a maximum of 96-bits is supported.
    /// * `negative` - `true` to indicate a negative number.
    /// * `scale` - A power of 10 ranging from 0 to 28.
    ///
    /// # Example
    ///
    /// ```
    /// use rust_decimal::Decimal;
    ///
    /// let data = Decimal::from_parts(3141, false, 3);
    /// assert_eq!(data.to_string(), "3.141");
    /// ```
    pub const fn from_parts(value: u128, negative: bool, scale: u32) -> Decimal {
        Decimal {
<<<<<<< HEAD
            data: flags(negative, scale) | (value & VALUE_MASK)
=======
            lo,
            mid,
            hi,
            flags: flags(negative, scale),
>>>>>>> b7a88026
        }
    }

    /// Returns a `Result` which if successful contains the `Decimal` constitution of
    /// the scientific notation provided by `value`.
    ///
    /// # Arguments
    ///
    /// * `value` - The scientific notation of the `Decimal`.
    ///
    /// # Example
    ///
    /// ```
    /// use rust_decimal::Decimal;
    ///
    /// let value = Decimal::from_scientific("9.7e-7").unwrap();
    /// assert_eq!(value.to_string(), "0.00000097");
    /// ```
    pub fn from_scientific(value: &str) -> Result<Decimal, Error> {
        let err = Error::new("Failed to parse");
        let mut split = value.splitn(2, 'e');

        let base = split.next().ok_or_else(|| err.clone())?;
        let mut scale = split.next().ok_or_else(|| err.clone())?.to_string();

        let mut ret = Decimal::from_str(base)?;

        if scale.contains('-') {
            scale.remove(0);
            let scale: u32 = scale.as_str().parse().map_err(move |_| err)?;
            let current_scale = ret.scale();
            ret.set_scale(current_scale + scale)?;
        } else {
            if scale.contains('+') {
                scale.remove(0);
            }
            let pow: u32 = scale.as_str().parse().map_err(move |_| err)?;
            ret *= Decimal::from_i64(10_i64.pow(pow)).unwrap();
            ret = ret.normalize();
        }
        Ok(ret)
    }

    /// Returns the scale of the decimal number, otherwise known as `e`.
    ///
    /// # Example
    ///
    /// ```
    /// use rust_decimal::Decimal;
    ///
    /// let num = Decimal::new(1234, 3);
    /// assert_eq!(num.scale(), 3u32);
    /// ```
    #[inline]
    pub const fn scale(&self) -> u32 {
        ((self.data & SCALE_MASK) >> SCALE_SHIFT) as u32
    }

    /// An optimized method for changing the sign of a decimal number.
    ///
    /// # Arguments
    ///
    /// * `positive`: true if the resulting decimal should be positive.
    ///
    /// # Example
    ///
    /// ```
    /// use rust_decimal::Decimal;
    ///
    /// let mut one = Decimal::new(1, 0);
    /// one.set_sign(false);
    /// assert_eq!(one.to_string(), "-1");
    /// ```
    pub fn set_sign(&mut self, positive: bool) {
        if positive {
            self.data &= UNSIGN_MASK;
        } else {
            self.data |= SIGN_MASK;
        }
    }

    /// An optimized method for changing the scale of a decimal number.
    ///
    /// # Arguments
    ///
    /// * `scale`: the new scale of the number
    ///
    /// # Example
    ///
    /// ```
    /// use rust_decimal::Decimal;
    ///
    /// let mut one = Decimal::new(1, 0);
    /// one.set_scale(5);
    /// assert_eq!(one.to_string(), "0.00001");
    /// ```
    pub fn set_scale(&mut self, scale: u32) -> Result<(), Error> {
        if scale > MAX_PRECISION {
            return Err(Error::new("Scale exceeds maximum precision"));
        }
        self.data = (self.data & CLEAR_SCALE_MASK) | (u128::from(scale) << SCALE_SHIFT);
        Ok(())
    }

    /// Returns a serialized version of the decimal number.
    /// The resulting byte array will have the following representation:
    ///
    /// * Bytes 1-4: flags
    /// * Bytes 5-8: lo portion of `m`
    /// * Bytes 9-12: mid portion of `m`
    /// * Bytes 13-16: high portion of `m`
    pub const fn serialize(&self) -> [u8; 16] {
        [
            // flags
            ((self.data >> 96) & U8_MASK) as u8,
            ((self.data >> 104) & U8_MASK) as u8,
            ((self.data >> 112) & U8_MASK) as u8,
            ((self.data >> 120) & U8_MASK) as u8,
            // lo
            (self.data & U8_MASK) as u8,
            ((self.data >> 8) & U8_MASK) as u8,
            ((self.data >> 16) & U8_MASK) as u8,
            ((self.data >> 24) & U8_MASK) as u8,
            // mid
            ((self.data >> 32) & U8_MASK) as u8,
            ((self.data >> 40) & U8_MASK) as u8,
            ((self.data >> 48) & U8_MASK) as u8,
            ((self.data >> 56) & U8_MASK) as u8,
            // hi
            ((self.data >> 64) & U8_MASK) as u8,
            ((self.data >> 72) & U8_MASK) as u8,
            ((self.data >> 80) & U8_MASK) as u8,
            ((self.data >> 88) & U8_MASK) as u8,
        ]
    }

    /// Deserializes the given bytes into a decimal number.
    /// The deserialized byte representation must be 16 bytes and adhere to the following convention:
    ///
    /// * Bytes 1-4: flags
    /// * Bytes 5-8: lo portion of `m`
    /// * Bytes 9-12: mid portion of `m`
    /// * Bytes 13-16: high portion of `m`
    pub const fn deserialize(bytes: [u8; 16]) -> Decimal {
        Decimal {
            data: (bytes[0] as u128) << 96 | (bytes[1] as u128) << 104 | (bytes[2] as u128) << 112 | (bytes[3] as u128) << 120 |
                (bytes[4] as u128) | (bytes[5] as u128) << 8 | (bytes[6] as u128) << 16 | (bytes[7] as u128) << 24 |
                (bytes[8] as u128) << 32 | (bytes[9] as u128) << 40 | (bytes[10] as u128) << 48 | (bytes[11] as u128) << 56 |
                (bytes[12] as u128) << 64 | (bytes[13] as u128) << 72 | (bytes[14] as u128) << 80 | (bytes[15] as u128) << 88,
        }
    }

    /// Returns `true` if the decimal is negative.
    #[deprecated(since = "0.6.3", note = "please use `is_sign_negative` instead")]
    pub fn is_negative(&self) -> bool {
        self.is_sign_negative()
    }

    /// Returns `true` if the decimal is positive.
    #[deprecated(since = "0.6.3", note = "please use `is_sign_positive` instead")]
    pub fn is_positive(&self) -> bool {
        self.is_sign_positive()
    }

    /// Returns `true` if the decimal is negative.
    #[inline(always)]
    pub const fn is_sign_negative(&self) -> bool {
        self.data & SIGN_MASK > 0
    }

    /// Returns `true` if the decimal is positive.
    #[inline(always)]
    pub const fn is_sign_positive(&self) -> bool {
        self.data & SIGN_MASK == 0
    }

    /// Returns the minimum possible number that `Decimal` can represent.
    pub const fn min_value() -> Decimal {
        MIN_DECIMAL
    }

    /// Returns the maximum possible number that `Decimal` can represent.
    pub const fn max_value() -> Decimal {
        MAX_DECIMAL
    }

    /// Returns a new `Decimal` integral with no fractional portion.
    /// This is a true truncation whereby no rounding is performed.
    ///
    /// # Example
    ///
    /// ```
    /// use rust_decimal::Decimal;
    ///
    /// let pi = Decimal::new(3141, 3);
    /// let trunc = Decimal::new(3, 0);
    /// // note that it returns a decimal
    /// assert_eq!(pi.trunc(), trunc);
    /// ```
    pub fn trunc(&self) -> Decimal {
        let mut scale = self.scale();
        if scale == 0 {
            // Nothing to do
            return *self;
        }
        let mut working = self.to_lo_mid_hi();
        while scale > 0 {
            // We're removing precision, so we don't care about overflow
            if scale < 10 {
                div_by_u32(&mut working, POWERS_10[scale as usize]);
                break;
            } else {
                div_by_u32(&mut working, POWERS_10[9]);
                // Only 9 as this array starts with 1
                scale -= 9;
            }
        }
        // TODO: remove u32 logic
        Decimal::from_legacy_parts(working[0], working[1], working[2], self.is_sign_negative(), 0)
    }

    /// Returns a new `Decimal` representing the fractional portion of the number.
    ///
    /// # Example
    ///
    /// ```
    /// use rust_decimal::Decimal;
    ///
    /// let pi = Decimal::new(3141, 3);
    /// let fract = Decimal::new(141, 3);
    /// // note that it returns a decimal
    /// assert_eq!(pi.fract(), fract);
    /// ```
    pub fn fract(&self) -> Decimal {
        // This is essentially the original number minus the integral.
        // Could possibly be optimized in the future
        *self - self.trunc()
    }

    /// Computes the absolute value of `self`.
    ///
    /// # Example
    ///
    /// ```
    /// use rust_decimal::Decimal;
    ///
    /// let num = Decimal::new(-3141, 3);
    /// assert_eq!(num.abs().to_string(), "3.141");
    /// ```
    pub fn abs(&self) -> Decimal {
        let mut me = *self;
        me.set_sign(true);
        me
    }

    /// Returns the largest integer less than or equal to a number.
    ///
    /// # Example
    ///
    /// ```
    /// use rust_decimal::Decimal;
    ///
    /// let num = Decimal::new(3641, 3);
    /// assert_eq!(num.floor().to_string(), "3");
    /// ```
    pub fn floor(&self) -> Decimal {
        let scale = self.scale();
        if scale == 0 {
            // Nothing to do
            return *self;
        }

        // Opportunity for optimization here
        let floored = self.trunc();
        if self.is_sign_negative() && !self.fract().is_zero() {
            floored - Decimal::one()
        } else {
            floored
        }
    }

    /// Returns the smallest integer greater than or equal to a number.
    ///
    /// # Example
    ///
    /// ```
    /// use rust_decimal::Decimal;
    ///
    /// let num = Decimal::new(3141, 3);
    /// assert_eq!(num.ceil().to_string(), "4");
    /// let num = Decimal::new(3, 0);
    /// assert_eq!(num.ceil().to_string(), "3");
    /// ```
    pub fn ceil(&self) -> Decimal {
        let scale = self.scale();
        if scale == 0 {
            // Nothing to do
            return *self;
        }

        // Opportunity for optimization here
        if self.is_sign_positive() && !self.fract().is_zero() {
            self.trunc() + Decimal::one()
        } else {
            self.trunc()
        }
    }

    /// Strips any trailing zero's from a `Decimal` and converts -0 to 0.
    ///
    /// # Example
    ///
    /// ```
    /// use rust_decimal::Decimal;
    ///
    /// let number = Decimal::new(3100, 3);
    /// // note that it returns a decimal, without the extra scale
    /// assert_eq!(number.normalize().to_string(), "3.1");
    /// ```
    pub fn normalize(&self) -> Decimal {
        if self.is_zero() {
            // Convert -0, -0.0*, or 0.0* to 0.
            return Decimal::zero();
        }

        let mut scale = self.scale();
        if scale == 0 {
            // Nothing to do
            return *self;
        }

        let mut result = self.to_lo_mid_hi();
        let mut working = self.to_lo_mid_hi();
        while scale > 0 {
            if div_by_u32(&mut working, 10) > 0 {
                break;
            }
            scale -= 1;
            result.copy_from_slice(&working);
        }
        // TODO: remove u32 logic
        Decimal::from_legacy_parts(result[0], result[1], result[2], self.is_sign_negative(), scale)
    }

    /// Returns a new `Decimal` number with no fractional portion (i.e. an integer).
    /// Rounding currently follows "Bankers Rounding" rules. e.g. 6.5 -> 6, 7.5 -> 8
    ///
    /// # Example
    ///
    /// ```
    /// use rust_decimal::Decimal;
    ///
    /// // Demonstrating bankers rounding...
    /// let number_down = Decimal::new(65, 1);
    /// let number_up   = Decimal::new(75, 1);
    /// assert_eq!(number_down.round().to_string(), "6");
    /// assert_eq!(number_up.round().to_string(), "8");
    /// ```
    pub fn round(&self) -> Decimal {
        self.round_dp(0)
    }

    /// Returns a new `Decimal` number with the specified number of decimal points for fractional
    /// portion.
    /// Rounding is performed using the provided `RoundingStrategy`
    ///
    /// # Arguments
    /// * `dp`: the number of decimal points to round to.
    ///
    /// # Example
    ///
    /// ```
    /// use rust_decimal::{Decimal, RoundingStrategy};
    /// use std::str::FromStr;
    ///
    /// let tax = Decimal::from_str("3.4395").unwrap();
    /// assert_eq!(tax.round_dp_with_strategy(2, RoundingStrategy::RoundHalfUp).to_string(), "3.44");
    /// ```
    pub fn round_dp_with_strategy(&self, dp: u32, strategy: RoundingStrategy) -> Decimal {
        // Short circuit for zero
        if self.is_zero() {
            return Decimal {
                data: flags(self.is_sign_negative(), dp),
            };
        }

        let old_scale = self.scale();

        // return early if decimal has a smaller number of fractional places than dp
        // e.g. 2.51 rounded to 3 decimal places is 2.51
        if old_scale <= dp {
            return *self;
        }

        let mut value = self.to_lo_mid_hi();
        let mut value_scale = self.scale();
        let negative = self.is_sign_negative();

        value_scale -= dp;

        // Rescale to zero so it's easier to work with
        while value_scale > 0 {
            if value_scale < 10 {
                div_by_u32(&mut value, POWERS_10[value_scale as usize]);
                value_scale = 0;
            } else {
                div_by_u32(&mut value, POWERS_10[9]);
                value_scale -= 9;
            }
        }

        // Do some midpoint rounding checks
        // We're actually doing two things here.
        //  1. Figuring out midpoint rounding when we're right on the boundary. e.g. 2.50000
        //  2. Figuring out whether to add one or not e.g. 2.51
        // For this, we need to figure out the fractional portion that is additional to
        // the rounded number. e.g. for 0.12345 rounding to 2dp we'd want 345.
        // We're doing the equivalent of losing precision (e.g. to get 0.12)
        // then increasing the precision back up to 0.12000
        let mut offset = self.to_lo_mid_hi();
        let mut diff = old_scale - dp;

        while diff > 0 {
            if diff < 10 {
                div_by_u32(&mut offset, POWERS_10[diff as usize]);
                break;
            } else {
                div_by_u32(&mut offset, POWERS_10[9]);
                // Only 9 as this array starts with 1
                diff -= 9;
            }
        }

        let mut diff = old_scale - dp;

        while diff > 0 {
            if diff < 10 {
                mul_by_u32(&mut offset, POWERS_10[diff as usize]);
                break;
            } else {
                mul_by_u32(&mut offset, POWERS_10[9]);
                // Only 9 as this array starts with 1
                diff -= 9;
            }
        }

        let mut decimal_portion = self.to_lo_mid_hi();
        sub_internal(&mut decimal_portion, &offset);

        // If the decimal_portion is zero then we round based on the other data
        let mut cap = [5, 0, 0];
        for _ in 0..(old_scale - dp - 1) {
            mul_by_u32(&mut cap, 10);
        }
        let order = cmp_internal(&decimal_portion, &cap);

        match strategy {
            RoundingStrategy::BankersRounding => {
                match order {
                    Ordering::Equal => {
                        if (value[0] & 1) == 1 {
                            add_internal(&mut value, &ONE_INTERNAL_REPR);
                        }
                    }
                    Ordering::Greater => {
                        // Doesn't matter about the decimal portion
                        add_internal(&mut value, &ONE_INTERNAL_REPR);
                    }
                    _ => {}
                }
            }
            RoundingStrategy::RoundHalfDown => {
                if let Ordering::Greater = order {
                    add_internal(&mut value, &ONE_INTERNAL_REPR);
                }
            }
            RoundingStrategy::RoundHalfUp => {
                // when Ordering::Equal, decimal_portion is 0.5 exactly
                // when Ordering::Greater, decimal_portion is > 0.5
                match order {
                    Ordering::Equal => {
                        add_internal(&mut value, &ONE_INTERNAL_REPR);
                    }
                    Ordering::Greater => {
                        // Doesn't matter about the decimal portion
                        add_internal(&mut value, &ONE_INTERNAL_REPR);
                    }
                    _ => {}
                }
            }
        }

        // TODO: remove u32 logic
        Decimal::from_legacy_parts(
            value[0],
            value[1],
            value[2],
            negative,
            dp,
        )
    }

    /// Returns a new `Decimal` number with the specified number of decimal points for fractional portion.
    /// Rounding currently follows "Bankers Rounding" rules. e.g. 6.5 -> 6, 7.5 -> 8
    ///
    /// # Arguments
    /// * `dp`: the number of decimal points to round to.
    ///
    /// # Example
    ///
    /// ```
    /// use rust_decimal::Decimal;
    /// use std::str::FromStr;
    ///
    /// let pi = Decimal::from_str("3.1415926535897932384626433832").unwrap();
    /// assert_eq!(pi.round_dp(2).to_string(), "3.14");
    /// ```
    pub fn round_dp(&self, dp: u32) -> Decimal {
        self.round_dp_with_strategy(dp, RoundingStrategy::BankersRounding)
    }

    /// Convert `Decimal` to an internal representation of the underlying struct. This is useful
    /// for debugging the internal state of the object.
    ///
    /// # Important Disclaimer
    /// This is primarily intended for library maintainers. The internal representation of a
    /// `Decimal` is considered "unstable" for public use.
    ///
    /// # Example
    ///
    /// ```
    /// use rust_decimal::Decimal;
    /// use std::str::FromStr;
    ///
    /// let pi = Decimal::from_str("3.1415926535897932384626433832").unwrap();
    /// assert_eq!(format!("{:?}", pi), "3.1415926535897932384626433832");
    /// assert_eq!(format!("{:?}", pi.unpack()), "UnpackedDecimal { \
    ///     is_negative: false, scale: 28, value: 31415926535897932384626433832 \
    /// }");
    /// ```
    pub const fn unpack(&self) -> UnpackedDecimal {
        UnpackedDecimal {
            is_negative: self.is_sign_negative(),
            scale: self.scale(),
            value: self.data & VALUE_MASK,
        }
    }

    // TODO: This should be removed eventually
    const fn to_lo_mid_hi(&self) -> [u32; 3] {
        const MASK: u128 = 0xFFFF_FFFF;
        [
            (self.data & MASK) as u32,
            ((self.data >> 32) & MASK) as u32,
            ((self.data >> 64) & MASK) as u32,
        ]
    }

    #[inline(always)]
    pub(crate) const fn mantissa_array3(&self) -> [u32; 3] {
        self.to_lo_mid_hi()
    }

    #[inline(always)]
    pub(crate) const fn mantissa_array4(&self) -> [u32; 4] {
        let value = self.to_lo_mid_hi();
        [value[0], value[1], value[2], 0]
    }

    fn base2_to_decimal(bits: &mut [u32; 3], exponent2: i32, positive: bool, is64: bool) -> Option<Self> {
        const U32_SIGN_BIT : u32 = 0x8000_0000;

        // 2^exponent2 = (10^exponent2)/(5^exponent2)
        //             = (5^-exponent2)*(10^exponent2)
        let mut exponent5 = -exponent2;
        let mut exponent10 = exponent2; // Ultimately, we want this for the scale

        while exponent5 > 0 {
            // Check to see if the mantissa is divisible by 2
            if bits[0] & 0x1 == 0 {
                exponent10 += 1;
                exponent5 -= 1;

                // We can divide by 2 without losing precision
                let hi_carry = bits[2] & 0x1 == 1;
                bits[2] >>= 1;
                let mid_carry = bits[1] & 0x1 == 1;
                bits[1] = (bits[1] >> 1) | if hi_carry { U32_SIGN_BIT } else { 0 };
                bits[0] = (bits[0] >> 1) | if mid_carry { U32_SIGN_BIT } else { 0 };
            } else {
                // The mantissa is NOT divisible by 2. Therefore the mantissa should
                // be multiplied by 5, unless the multiplication overflows.
                exponent5 -= 1;

                let mut temp = [bits[0], bits[1], bits[2]];
                if mul_by_u32(&mut temp, 5) == 0 {
                    // Multiplication succeeded without overflow, so copy result back
                    bits[0] = temp[0];
                    bits[1] = temp[1];
                    bits[2] = temp[2];
                } else {
                    // Multiplication by 5 overflows. The mantissa should be divided
                    // by 2, and therefore will lose significant digits.
                    exponent10 += 1;

                    // Shift right
                    let hi_carry = bits[2] & 0x1 == 1;
                    bits[2] >>= 1;
                    let mid_carry = bits[1] & 0x1 == 1;
                    bits[1] = (bits[1] >> 1) | if hi_carry { U32_SIGN_BIT } else { 0 };
                    bits[0] = (bits[0] >> 1) | if mid_carry { U32_SIGN_BIT } else { 0 };
                }
            }
        }

        // In order to divide the value by 5, it is best to multiply by 2/10.
        // Therefore, exponent10 is decremented, and the mantissa should be multiplied by 2
        while exponent5 < 0 {
            if bits[2] & U32_SIGN_BIT == 0 {
                // No far left bit, the mantissa can withstand a shift-left without overflowing
                exponent10 -= 1;
                exponent5 += 1;
                shl_internal(bits, 1, 0);
            } else {
                // The mantissa would overflow if shifted. Therefore it should be
                // directly divided by 5. This will lose significant digits, unless
                // by chance the mantissa happens to be divisible by 5.
                exponent5 += 1;
                div_by_u32(bits, 5);
            }
        }

        // At this point, the mantissa has assimilated the exponent5, but
        // exponent10 might not be suitable for assignment. exponent10 must be
        // in the range [-MAX_PRECISION..0], so the mantissa must be scaled up or
        // down appropriately.
        while exponent10 > 0 {
            // In order to bring exponent10 down to 0, the mantissa should be
            // multiplied by 10 to compensate. If the exponent10 is too big, this
            // will cause the mantissa to overflow.
            if mul_by_u32(bits, 10) == 0 {
                exponent10 -= 1;
            } else {
                // Overflowed - return?
                return None;
            }
        }

        // In order to bring exponent up to -MAX_PRECISION, the mantissa should
        // be divided by 10 to compensate. If the exponent10 is too small, this
        // will cause the mantissa to underflow and become 0.
        while exponent10 < -(MAX_PRECISION as i32) {
            let rem10 = div_by_u32(bits, 10);
            exponent10 += 1;
            if is_all_zero(bits) {
                // Underflow, unable to keep dividing
                exponent10 = 0;
            } else if rem10 >= 5 {
                add_internal(bits, &ONE_INTERNAL_REPR);
            }
        }

        // This step is required in order to remove excess bits of precision from the
        // end of the bit representation, down to the precision guaranteed by the
        // floating point number
        if is64 {
            // Guaranteed to about 16 dp
            while exponent10 < 0 && (bits[2] != 0 || (bits[1] & 0xFFE0_0000) != 0) {
                let rem10 = div_by_u32(bits, 10);
                exponent10 += 1;
                if rem10 >= 5 {
                    add_internal(bits, &ONE_INTERNAL_REPR);
                }
            }
        } else {
            // Guaranteed to about 7 dp
            while exponent10 < 0
                && (bits[2] != 0 || bits[1] != 0 || (bits[2] == 0 && bits[1] == 0 && (bits[0] & 0xFF00_0000) != 0))
            {
                let rem10 = div_by_u32(bits, 10);
                exponent10 += 1;
                if rem10 >= 5 {
                    add_internal(bits, &ONE_INTERNAL_REPR);
                }
            }
        }

        // Remove multiples of 10 from the representation
        while exponent10 < 0 {
            let mut temp = [bits[0], bits[1], bits[2]];
            let remainder = div_by_u32(&mut temp, 10);
            if remainder == 0 {
                exponent10 += 1;
                bits[0] = temp[0];
                bits[1] = temp[1];
                bits[2] = temp[2];
            } else {
                break;
            }
        }

        // TODO: Remove dependency on u32
        Some(
            Decimal::from_legacy_parts(
                bits[0],
                bits[1],
                bits[2],
                !positive,
                -exponent10 as u32
            )
        )
    }

    /// Checked addition. Computes `self + other`, returning `None` if overflow occurred.
    #[inline(always)]
    pub fn checked_add(self, other: Decimal) -> Option<Decimal> {
        // Convert to the same scale
        let mut my = self.to_lo_mid_hi();
        let mut my_scale = self.scale();
        let mut ot = other.to_lo_mid_hi();
        let mut other_scale = other.scale();
        rescale(&mut my, &mut my_scale, &mut ot, &mut other_scale);
        let mut final_scale = my_scale.max(other_scale);

        // Add the items together
        let my_negative = self.is_sign_negative();
        let other_negative = other.is_sign_negative();
        let mut negative = false;
        let carry;
        if !(my_negative ^ other_negative) {
            negative = my_negative;
            carry = add3_internal(&mut my, &ot);
        } else {
            let cmp = cmp_internal(&my, &ot);
            // -x + y
            // if x > y then it's negative (i.e. -2 + 1)
            match cmp {
                Ordering::Less => {
                    negative = other_negative;
                    sub3_internal(&mut ot, &my);
                    my[0] = ot[0];
                    my[1] = ot[1];
                    my[2] = ot[2];
                }
                Ordering::Greater => {
                    negative = my_negative;
                    sub3_internal(&mut my, &ot);
                }
                Ordering::Equal => {
                    // -2 + 2
                    my[0] = 0;
                    my[1] = 0;
                    my[2] = 0;
                }
            }
            carry = 0;
        }

        // If we have a carry we underflowed.
        // We need to lose some significant digits (if possible)
        if carry > 0 {
            if final_scale == 0 {
                return None;
            }

            // Copy it over to a temp array for modification
            let mut temp = [my[0], my[1], my[2], carry];
            while final_scale > 0 && temp[3] != 0 {
                div_by_u32(&mut temp, 10);
                final_scale -= 1;
            }

            // If we still have a carry bit then we overflowed
            if temp[3] > 0 {
                return None;
            }

            // Copy it back - we're done
            my[0] = temp[0];
            my[1] = temp[1];
            my[2] = temp[2];
        }
        // TODO: Remove dependency on u32
        Some(
            Decimal::from_legacy_parts(
                my[0],
                my[1],
                my[2],
                negative,
                final_scale,
            )
        )
    }

    /// Checked subtraction. Computes `self - other`, returning `None` if overflow occurred.
    #[inline(always)]
    pub fn checked_sub(self, other: Decimal) -> Option<Decimal> {
        let negated_other = Decimal {
            data: other.data ^ SIGN_MASK,
        };
        self.checked_add(negated_other)
    }

    /// Checked multiplication. Computes `self * other`, returning `None` if overflow occurred.
    #[inline]
    pub fn checked_mul(self, other: Decimal) -> Option<Decimal> {
        // Early exit if either is zero
        if self.is_zero() || other.is_zero() {
            return Some(Decimal::zero());
        }

        // We are only resulting in a negative if we have mismatched signs
        let negative = self.is_sign_negative() ^ other.is_sign_negative();

        // We get the scale of the result by adding the operands. This may be too big, however
        //  we'll correct later
        let mut final_scale = self.scale() + other.scale();

        // First of all, if ONLY the lo parts of both numbers is filled
        // then we can simply do a standard 64 bit calculation. It's a minor
        // optimization however prevents the need for long form multiplication
        let self_array = self.to_lo_mid_hi();
        let other_array = other.to_lo_mid_hi();
        if self_array[1] == 0 && self_array[2] == 0 && other_array[1] == 0 && other_array[2] == 0 {
            // Simply multiplication
            let mut u64_result = u64_to_array(u64::from(self_array[0]) * u64::from(other_array[0]));

            // If we're above max precision then this is a very small number
            if final_scale > MAX_PRECISION {
                final_scale -= MAX_PRECISION;

                // If the number is above 19 then this will equate to zero.
                // This is because the max value in 64 bits is 1.84E19
                if final_scale > 19 {
                    return Some(Decimal::zero());
                }

                let mut rem_lo = 0;
                let mut power;
                if final_scale > 9 {
                    // Since 10^10 doesn't fit into u32, we divide by 10^10/4
                    // and multiply the next divisor by 4.
                    rem_lo = div_by_u32(&mut u64_result, 2_500_000_000);
                    power = POWERS_10[final_scale as usize - 10] << 2;
                } else {
                    power = POWERS_10[final_scale as usize];
                }

                // Divide fits in 32 bits
                let rem_hi = div_by_u32(&mut u64_result, power);

                // Round the result. Since the divisor is a power of 10
                // we check to see if the remainder is >= 1/2 divisor
                power >>= 1;
                if rem_hi >= power && (rem_hi > power || (rem_lo | (u64_result[0] & 0x1)) != 0) {
                    u64_result[0] += 1;
                }

                final_scale = MAX_PRECISION;
            }
            // TODO: Remove dependency on u32
            return Some(
                Decimal::from_legacy_parts(
                    u64_result[0],
                    u64_result[1],
                    0,
                    negative,
                    final_scale,
                )
            );
        }

        // We're using some of the high bits, so we essentially perform
        // long form multiplication. We compute the 9 partial products
        // into a 192 bit result array.
        //
        //                     [my-h][my-m][my-l]
        //                  x  [ot-h][ot-m][ot-l]
        // --------------------------------------
        // 1.                        [r-hi][r-lo] my-l * ot-l [0, 0]
        // 2.                  [r-hi][r-lo]       my-l * ot-m [0, 1]
        // 3.                  [r-hi][r-lo]       my-m * ot-l [1, 0]
        // 4.            [r-hi][r-lo]             my-m * ot-m [1, 1]
        // 5.            [r-hi][r-lo]             my-l * ot-h [0, 2]
        // 6.            [r-hi][r-lo]             my-h * ot-l [2, 0]
        // 7.      [r-hi][r-lo]                   my-m * ot-h [1, 2]
        // 8.      [r-hi][r-lo]                   my-h * ot-m [2, 1]
        // 9.[r-hi][r-lo]                         my-h * ot-h [2, 2]
        let my = self.to_lo_mid_hi();
        let ot = other.to_lo_mid_hi();
        let mut product = [0u32, 0u32, 0u32, 0u32, 0u32, 0u32];

        // We can perform a minor short circuit here. If the
        // high portions are both 0 then we can skip portions 5-9
        let to = if my[2] == 0 && ot[2] == 0 { 2 } else { 3 };

        for my_index in 0..to {
            for ot_index in 0..to {
                let (mut rlo, mut rhi) = mul_part(my[my_index], ot[ot_index], 0);

                // Get the index for the lo portion of the product
                for prod in product.iter_mut().skip(my_index + ot_index) {
                    let (res, overflow) = add_part(rlo, *prod);
                    *prod = res;

                    // If we have something in rhi from before then promote that
                    if rhi > 0 {
                        // If we overflowed in the last add, add that with rhi
                        if overflow > 0 {
                            let (nlo, nhi) = add_part(rhi, overflow);
                            rlo = nlo;
                            rhi = nhi;
                        } else {
                            rlo = rhi;
                            rhi = 0;
                        }
                    } else if overflow > 0 {
                        rlo = overflow;
                        rhi = 0;
                    } else {
                        break;
                    }

                    // If nothing to do next round then break out
                    if rlo == 0 {
                        break;
                    }
                }
            }
        }

        // If our result has used up the high portion of the product
        // then we either have an overflow or an underflow situation
        // Overflow will occur if we can't scale it back, whereas underflow
        // with kick in rounding
        let mut remainder = 0;
        while final_scale > 0 && (product[3] != 0 || product[4] != 0 || product[5] != 0) {
            remainder = div_by_u32(&mut product, 10u32);
            final_scale -= 1;
        }

        // Round up the carry if we need to
        if remainder >= 5 {
            for part in product.iter_mut() {
                if remainder == 0 {
                    break;
                }
                let digit: u64 = u64::from(*part) + 1;
                remainder = if digit > 0xFFFF_FFFF { 1 } else { 0 };
                *part = (digit & 0xFFFF_FFFF) as u32;
            }
        }

        // If we're still above max precision then we'll try again to
        // reduce precision - we may be dealing with a limit of "0"
        if final_scale > MAX_PRECISION {
            // We're in an underflow situation
            // The easiest way to remove precision is to divide off the result
            while final_scale > MAX_PRECISION && !is_all_zero(&product) {
                div_by_u32(&mut product, 10);
                final_scale -= 1;
            }
            // If we're still at limit then we can't represent any
            // siginificant decimal digits and will return an integer only
            // Can also be invoked while representing 0.
            if final_scale > MAX_PRECISION {
                final_scale = 0;
            }
        } else if !(product[3] == 0 && product[4] == 0 && product[5] == 0) {
            // We're in an overflow situation - we're within our precision bounds
            // but still have bits in overflow
            return None;
        }

        // TODO: Remove dependency on u32
        Some(
            Decimal::from_legacy_parts(
                product[0],
                product[1],
                product[2],
                negative,
                final_scale,
            )
        )
    }

    /// Checked division. Computes `self / other`, returning `None` if `other == 0.0` or the
    /// division results in overflow.
    pub fn checked_div(self, other: Decimal) -> Option<Decimal> {
        match self.div_impl(other) {
            DivResult::Ok(quot) => Some(quot),
            DivResult::Overflow => None,
            DivResult::DivByZero => None,
        }
    }

    fn div_impl(self, other: Decimal) -> DivResult {
        if other.is_zero() {
            return DivResult::DivByZero;
        }
        if self.is_zero() {
            return DivResult::Ok(Decimal::zero());
        }

        let dividend = self.to_lo_mid_hi();
        let divisor = other.to_lo_mid_hi();
        let mut quotient = [0u32, 0u32, 0u32];
        let mut quotient_scale: i32 = self.scale() as i32 - other.scale() as i32;

        // We supply an extra overflow word for each of the dividend and the remainder
        let mut working_quotient = [dividend[0], dividend[1], dividend[2], 0u32];
        let mut working_remainder = [0u32, 0u32, 0u32, 0u32];
        let mut working_scale = quotient_scale;
        let mut remainder_scale = quotient_scale;
        let mut underflow;

        loop {
            div_internal(&mut working_quotient, &mut working_remainder, &divisor);
            underflow = add_with_scale_internal(
                &mut quotient,
                &mut quotient_scale,
                &mut working_quotient,
                &mut working_scale,
            );

            // Multiply the remainder by 10
            let mut overflow = 0;
            for part in working_remainder.iter_mut() {
                let (lo, hi) = mul_part(*part, 10, overflow);
                *part = lo;
                overflow = hi;
            }
            // Copy temp remainder into the temp quotient section
            working_quotient.copy_from_slice(&working_remainder);

            remainder_scale += 1;
            working_scale = remainder_scale;

            if underflow || is_all_zero(&working_remainder) {
                break;
            }
        }

        // If we have a really big number try to adjust the scale to 0
        while quotient_scale < 0 {
            copy_array_diff_lengths(&mut working_quotient, &quotient);
            working_quotient[3] = 0;
            working_remainder.iter_mut().for_each(|x| *x = 0);

            // Mul 10
            let mut overflow = 0;
            for part in &mut working_quotient {
                let (lo, hi) = mul_part(*part, 10, overflow);
                *part = lo;
                overflow = hi;
            }
            for part in &mut working_remainder {
                let (lo, hi) = mul_part(*part, 10, overflow);
                *part = lo;
                overflow = hi;
            }
            if working_quotient[3] == 0 && is_all_zero(&working_remainder) {
                quotient_scale += 1;
                quotient[0] = working_quotient[0];
                quotient[1] = working_quotient[1];
                quotient[2] = working_quotient[2];
            } else {
                // Overflow
                return DivResult::Overflow;
            }
        }

        if quotient_scale > 255 {
            quotient[0] = 0;
            quotient[1] = 0;
            quotient[2] = 0;
            quotient_scale = 0;
        }

        let mut quotient_negative = self.is_sign_negative() ^ other.is_sign_negative();

        // Check for underflow
        let mut final_scale: u32 = quotient_scale as u32;
        if final_scale > MAX_PRECISION {
            let mut remainder = 0;

            // Division underflowed. We must remove some significant digits over using
            //  an invalid scale.
            while final_scale > MAX_PRECISION && !is_all_zero(&quotient) {
                remainder = div_by_u32(&mut quotient, 10);
                final_scale -= 1;
            }
            if final_scale > MAX_PRECISION {
                // Result underflowed so set to zero
                final_scale = 0;
                quotient_negative = false;
            } else if remainder >= 5 {
                for part in &mut quotient {
                    if remainder == 0 {
                        break;
                    }
                    let digit: u64 = u64::from(*part) + 1;
                    remainder = if digit > 0xFFFF_FFFF { 1 } else { 0 };
                    *part = (digit & 0xFFFF_FFFF) as u32;
                }
            }
        }

        // TODO: Remove dependency on u32
        DivResult::Ok(
            Decimal::from_legacy_parts(
                quotient[0],
                quotient[1],
                quotient[2],
                quotient_negative,
                final_scale,
            )
        )
    }

    /// Checked remainder. Computes `self % other`, returning `None` if `other == 0.0`.
    pub fn checked_rem(self, other: Decimal) -> Option<Decimal> {
        if other.is_zero() {
            return None;
        }
        if self.is_zero() {
            return Some(Decimal::zero());
        }

        // Rescale so comparable
        let initial_scale = self.scale();
        let mut quotient = self.to_lo_mid_hi();
        let mut quotient_scale = initial_scale;
        let mut divisor = other.to_lo_mid_hi();
        let mut divisor_scale = other.scale();
        rescale(&mut quotient, &mut quotient_scale, &mut divisor, &mut divisor_scale);

        // Working is the remainder + the quotient
        // We use an aligned array since we'll be using it a lot.
        let mut working_quotient = [quotient[0], quotient[1], quotient[2], 0u32];
        let mut working_remainder = [0u32, 0u32, 0u32, 0u32];
        div_internal(&mut working_quotient, &mut working_remainder, &divisor);

        // Round if necessary. This is for semantic correctness, but could feasibly be removed for
        // performance improvements.
        if quotient_scale > initial_scale {
            let mut working = [
                working_remainder[0],
                working_remainder[1],
                working_remainder[2],
                working_remainder[3],
            ];
            while quotient_scale > initial_scale {
                if div_by_u32(&mut working, 10) > 0 {
                    break;
                }
                quotient_scale -= 1;
                working_remainder.copy_from_slice(&working);
            }
        }

        // TODO: Remove dependency on u32
        Some(
            Decimal::from_legacy_parts(
                working_remainder[0],
                working_remainder[1],
                working_remainder[2],
                self.is_sign_negative(),
                quotient_scale,
            )
        )
    }
}

impl Default for Decimal {
    fn default() -> Self {
        Self::zero()
    }
}

enum DivResult {
    Ok(Decimal),
    Overflow,
    DivByZero,
}

#[inline]
const fn flags(neg: bool, scale: u32) -> u128 {
    ((scale as u128) << SCALE_SHIFT) | ((neg as u128) << SIGN_SHIFT)
}

/// Rescales the given decimals to equivalent scales.
/// It will firstly try to scale both the left and the right side to
/// the maximum scale of left/right. If it is unable to do that it
/// will try to reduce the accuracy of the other argument.
/// e.g. with 1.23 and 2.345 it'll rescale the first arg to 1.230
#[inline(always)]
fn rescale(left: &mut [u32; 3], left_scale: &mut u32, right: &mut [u32; 3], right_scale: &mut u32) {
    if left_scale == right_scale {
        // Nothing to do
        return;
    }

    if is_all_zero(left) {
        *left_scale = *right_scale;
        return;
    } else if is_all_zero(right) {
        *right_scale = *left_scale;
        return;
    }

    enum Target {
        Left,
        Right,
    }

    let target; // The target which we're aiming for
    let mut diff;
    let my;
    let other;
    if left_scale > right_scale {
        diff = *left_scale - *right_scale;
        my = right;
        other = left;
        target = Target::Left;
    } else {
        diff = *right_scale - *left_scale;
        my = left;
        other = right;
        target = Target::Right;
    };

    let mut working = [my[0], my[1], my[2]];
    while diff > 0 && mul_by_10(&mut working) == 0 {
        my.copy_from_slice(&working);
        diff -= 1;
    }

    match target {
        Target::Left => {
            *left_scale -= diff;
            *right_scale = *left_scale;
        }
        Target::Right => {
            *right_scale -= diff;
            *left_scale = *right_scale;
        }
    }

    if diff == 0 {
        // We're done - same scale
        return;
    }

    // Scaling further isn't possible since we got an overflow
    // In this case we need to reduce the accuracy of the "side to keep"

    // Now do the necessary rounding
    let mut remainder = 0;
    while diff > 0 {
        if is_all_zero(other) {
            return;
        }

        diff -= 1;

        // Any remainder is discarded if diff > 0 still (i.e. lost precision)
        remainder = div_by_10(other);
    }
    if remainder >= 5 {
        for part in other.iter_mut() {
            let digit = u64::from(*part) + 1u64;
            remainder = if digit > 0xFFFF_FFFF { 1 } else { 0 };
            *part = (digit & 0xFFFF_FFFF) as u32;
            if remainder == 0 {
                break;
            }
        }
    }
}

// This method should only be used where copy from slice cannot be
#[inline]
fn copy_array_diff_lengths(into: &mut [u32], from: &[u32]) {
    for i in 0..into.len() {
        if i >= from.len() {
            break;
        }
        into[i] = from[i];
    }
}

#[inline]
fn u64_to_array(value: u64) -> [u32; 2] {
    [(value & U32_MASK) as u32, (value >> 32 & U32_MASK) as u32]
}

fn add_internal(value: &mut [u32], by: &[u32]) -> u32 {
    let mut carry: u64 = 0;
    let vl = value.len();
    let bl = by.len();
    if vl >= bl {
        let mut sum: u64;
        for i in 0..bl {
            sum = u64::from(value[i]) + u64::from(by[i]) + carry;
            value[i] = (sum & U32_MASK) as u32;
            carry = sum >> 32;
        }
        if vl > bl && carry > 0 {
            for i in value.iter_mut().skip(bl) {
                sum = u64::from(*i) + carry;
                *i = (sum & U32_MASK) as u32;
                carry = sum >> 32;
                if carry == 0 {
                    break;
                }
            }
        }
    } else if vl + 1 == bl {
        // Overflow, by default, is anything in the high portion of by
        let mut sum: u64;
        for i in 0..vl {
            sum = u64::from(value[i]) + u64::from(by[i]) + carry;
            value[i] = (sum & U32_MASK) as u32;
            carry = sum >> 32;
        }
        if by[vl] > 0 {
            carry += u64::from(by[vl]);
        }
    } else {
        panic!("Internal error: add using incompatible length arrays. {} <- {}", vl, bl);
    }
    carry as u32
}

#[inline]
fn add3_internal(value: &mut [u32; 3], by: &[u32; 3]) -> u32 {
    let mut carry: u32 = 0;
    let bl = by.len();
    for i in 0..bl {
        let res1 = value[i].overflowing_add(by[i]);
        let res2 = res1.0.overflowing_add(carry);
        value[i] = res2.0;
        carry = (res1.1 | res2.1) as u32;
    }
    carry
}

fn add_with_scale_internal(
    quotient: &mut [u32; 3],
    quotient_scale: &mut i32,
    working_quotient: &mut [u32; 4],
    working_scale: &mut i32,
) -> bool {
    // Add quotient and the working (i.e. quotient = quotient + working)
    if is_all_zero(quotient) {
        // Quotient is zero so we can just copy the working quotient in directly
        // First, make sure they are both 96 bit.
        while working_quotient[3] != 0 {
            div_by_u32(working_quotient, 10);
            *working_scale -= 1;
        }
        copy_array_diff_lengths(quotient, working_quotient);
        *quotient_scale = *working_scale;
        return false;
    }

    if is_all_zero(working_quotient) {
        return false;
    }

    // We have ensured that our working is not zero so we should do the addition

    // If our two quotients are different then
    // try to scale down the one with the bigger scale
    let mut temp3 = [0u32, 0u32, 0u32];
    let mut temp4 = [0u32, 0u32, 0u32, 0u32];
    if *quotient_scale != *working_scale {
        // TODO: Remove necessity for temp (without performance impact)
        fn div_by_10(target: &mut [u32], temp: &mut [u32], scale: &mut i32, target_scale: i32) {
            // Copy to the temp array
            temp.copy_from_slice(target);
            // divide by 10 until target scale is reached
            while *scale > target_scale {
                let remainder = div_by_u32(temp, 10);
                if remainder == 0 {
                    *scale -= 1;
                    target.copy_from_slice(&temp);
                } else {
                    break;
                }
            }
        }

        if *quotient_scale < *working_scale {
            div_by_10(working_quotient, &mut temp4, working_scale, *quotient_scale);
        } else {
            div_by_10(quotient, &mut temp3, quotient_scale, *working_scale);
        }
    }

    // If our two quotients are still different then
    // try to scale up the smaller scale
    if *quotient_scale != *working_scale {
        // TODO: Remove necessity for temp (without performance impact)
        fn mul_by_10(target: &mut [u32], temp: &mut [u32], scale: &mut i32, target_scale: i32) {
            temp.copy_from_slice(target);
            let mut overflow = 0;
            // Multiply by 10 until target scale reached or overflow
            while *scale < target_scale && overflow == 0 {
                overflow = mul_by_u32(temp, 10);
                if overflow == 0 {
                    // Still no overflow
                    *scale += 1;
                    target.copy_from_slice(&temp);
                }
            }
        }

        if *quotient_scale > *working_scale {
            mul_by_10(working_quotient, &mut temp4, working_scale, *quotient_scale);
        } else {
            mul_by_10(quotient, &mut temp3, quotient_scale, *working_scale);
        }
    }

    // If our two quotients are still different then
    // try to scale down the one with the bigger scale
    // (ultimately losing significant digits)
    if *quotient_scale != *working_scale {
        // TODO: Remove necessity for temp (without performance impact)
        fn div_by_10_lossy(target: &mut [u32], temp: &mut [u32], scale: &mut i32, target_scale: i32) {
            temp.copy_from_slice(target);
            // divide by 10 until target scale is reached
            while *scale > target_scale {
                div_by_u32(temp, 10);
                *scale -= 1;
                target.copy_from_slice(&temp);
            }
        }
        if *quotient_scale < *working_scale {
            div_by_10_lossy(working_quotient, &mut temp4, working_scale, *quotient_scale);
        } else {
            div_by_10_lossy(quotient, &mut temp3, quotient_scale, *working_scale);
        }
    }

    // If quotient or working are zero we have an underflow condition
    if is_all_zero(quotient) || is_all_zero(working_quotient) {
        // Underflow
        return true;
    } else {
        // Both numbers have the same scale and can be added.
        // We just need to know whether we can fit them in
        let mut underflow = false;
        let mut temp = [0u32, 0u32, 0u32];
        while !underflow {
            temp.copy_from_slice(quotient);

            // Add the working quotient
            let overflow = add_internal(&mut temp, working_quotient);
            if overflow == 0 {
                // addition was successful
                quotient.copy_from_slice(&temp);
                break;
            } else {
                // addition overflowed - remove significant digits and try again
                div_by_u32(quotient, 10);
                *quotient_scale -= 1;
                div_by_u32(working_quotient, 10);
                *working_scale -= 1;
                // Check for underflow
                underflow = is_all_zero(quotient) || is_all_zero(working_quotient);
            }
        }
        if underflow {
            return true;
        }
    }
    false
}

#[inline]
fn add_part(left: u32, right: u32) -> (u32, u32) {
    let added = u64::from(left) + u64::from(right);
    ((added & U32_MASK) as u32, (added >> 32 & U32_MASK) as u32)
}

#[inline(always)]
fn sub3_internal(value: &mut [u32; 3], by: &[u32; 3]) {
    let mut overflow = 0;
    let vl = value.len();
    for i in 0..vl {
        let part = (0x1_0000_0000u64 + u64::from(value[i])) - (u64::from(by[i]) + overflow);
        value[i] = part as u32;
        overflow = 1 - (part >> 32);
    }
}

fn sub_internal(value: &mut [u32], by: &[u32]) -> u32 {
    // The way this works is similar to long subtraction
    // Let's assume we're working with bytes for simpliciy in an example:
    //   257 - 8 = 249
    //   0000_0001 0000_0001 - 0000_0000 0000_1000 = 0000_0000 1111_1001
    // We start by doing the first byte...
    //   Overflow = 0
    //   Left = 0000_0001 (1)
    //   Right = 0000_1000 (8)
    // Firstly, we make sure the left and right are scaled up to twice the size
    //   Left = 0000_0000 0000_0001
    //   Right = 0000_0000 0000_1000
    // We then subtract right from left
    //   Result = Left - Right = 1111_1111 1111_1001
    // We subtract the overflow, which in this case is 0.
    // Because left < right (1 < 8) we invert the high part.
    //   Lo = 1111_1001
    //   Hi = 1111_1111 -> 0000_0001
    // Lo is the field, hi is the overflow.
    // We do the same for the second byte...
    //   Overflow = 1
    //   Left = 0000_0001
    //   Right = 0000_0000
    //   Result = Left - Right = 0000_0000 0000_0001
    // We subtract the overflow...
    //   Result = 0000_0000 0000_0001 - 1 = 0
    // And we invert the high, just because (invert 0 = 0).
    // So our result is:
    //   0000_0000 1111_1001
    let mut overflow = 0;
    let vl = value.len();
    let bl = by.len();
    for i in 0..vl {
        if i >= bl {
            break;
        }
        let (lo, hi) = sub_part(value[i], by[i], overflow);
        value[i] = lo;
        overflow = hi;
    }
    overflow
}

fn sub_part(left: u32, right: u32, overflow: u32) -> (u32, u32) {
    let part = 0x1_0000_0000u64 + u64::from(left) - (u64::from(right) + u64::from(overflow));
    let lo = part as u32;
    let hi = 1 - ((part >> 32) as u32);
    (lo, hi)
}

// Returns overflow
#[inline]
fn mul_by_10(bits: &mut [u32; 3]) -> u32 {
    let mut overflow = 0u64;
    for b in bits.iter_mut() {
        let result = u64::from(*b) * 10u64 + overflow;
        let hi = (result >> 32) & U32_MASK;
        let lo = (result & U32_MASK) as u32;
        *b = lo;
        overflow = hi;
    }

    overflow as u32
}

// Returns overflow
pub(crate) fn mul_by_u32(bits: &mut [u32], m: u32) -> u32 {
    let mut overflow = 0;
    for b in bits.iter_mut() {
        let (lo, hi) = mul_part(*b, m, overflow);
        *b = lo;
        overflow = hi;
    }
    overflow
}

fn mul_part(left: u32, right: u32, high: u32) -> (u32, u32) {
    let result = u64::from(left) * u64::from(right) + u64::from(high);
    let hi = ((result >> 32) & U32_MASK) as u32;
    let lo = (result & U32_MASK) as u32;
    (lo, hi)
}

fn div_internal(quotient: &mut [u32; 4], remainder: &mut [u32; 4], divisor: &[u32; 3]) {
    // There are a couple of ways to do division on binary numbers:
    //   1. Using long division
    //   2. Using the complement method
    // ref: http://paulmason.me/dividing-binary-numbers-part-2/
    // The complement method basically keeps trying to subtract the
    // divisor until it can't anymore and placing the rest in remainder.
    let mut complement = [
        divisor[0] ^ 0xFFFF_FFFF,
        divisor[1] ^ 0xFFFF_FFFF,
        divisor[2] ^ 0xFFFF_FFFF,
        0xFFFF_FFFF,
    ];

    // Add one onto the complement
    add_internal(&mut complement, &[1u32]);

    // Make sure the remainder is 0
    remainder.iter_mut().for_each(|x| *x = 0);

    // If we have nothing in our hi+ block then shift over till we do
    let mut blocks_to_process = 0;
    while blocks_to_process < 4 && quotient[3] == 0 {
        // Shift whole blocks to the "left"
        shl_internal(quotient, 32, 0);

        // Incremember the counter
        blocks_to_process += 1;
    }

    // Let's try and do the addition...
    let mut block = blocks_to_process << 5;
    let mut working = [0u32, 0u32, 0u32, 0u32];
    while block < 128 {
        // << 1 for quotient AND remainder
        let carry = shl_internal(quotient, 1, 0);
        shl_internal(remainder, 1, carry);

        // Copy the remainder of working into sub
        working.copy_from_slice(remainder);

        // Add the remainder with the complement
        add_internal(&mut working, &complement);

        // Check for the significant bit - move over to the quotient
        // as necessary
        if (working[3] & 0x8000_0000) == 0 {
            remainder.copy_from_slice(&working);
            quotient[0] |= 1;
        }

        // Increment our pointer
        block += 1;
    }
}

// Returns remainder
pub(crate) fn div_by_u32(bits: &mut [u32], divisor: u32) -> u32 {
    if divisor == 0 {
        // Divide by zero
        panic!("Internal error: divide by zero");
    } else if divisor == 1 {
        // dividend remains unchanged
        0
    } else {
        let mut remainder = 0u32;
        let divisor = u64::from(divisor);
        for part in bits.iter_mut().rev() {
            let temp = (u64::from(remainder) << 32) + u64::from(*part);
            remainder = (temp % divisor) as u32;
            *part = (temp / divisor) as u32;
        }

        remainder
    }
}

fn div_by_10(bits: &mut [u32; 3]) -> u32 {
    let mut remainder = 0u32;
    let divisor = 10u64;
    for part in bits.iter_mut().rev() {
        let temp = (u64::from(remainder) << 32) + u64::from(*part);
        remainder = (temp % divisor) as u32;
        *part = (temp / divisor) as u32;
    }

    remainder
}

#[inline]
fn shl_internal(bits: &mut [u32], shift: u32, carry: u32) -> u32 {
    let mut shift = shift;

    // Whole blocks first
    while shift >= 32 {
        // memcpy would be useful here
        for i in (1..bits.len()).rev() {
            bits[i] = bits[i - 1];
        }
        bits[0] = 0;
        shift -= 32;
    }

    // Continue with the rest
    if shift > 0 {
        let mut carry = carry;
        for part in bits.iter_mut() {
            let b = *part >> (32 - shift);
            *part = (*part << shift) | carry;
            carry = b;
        }
        carry
    } else {
        0
    }
}

#[inline]
fn cmp_internal(left: &[u32; 3], right: &[u32; 3]) -> Ordering {
    let left_hi: u32 = left[2];
    let right_hi: u32 = right[2];
    let left_lo: u64 = u64::from(left[1]) << 32 | u64::from(left[0]);
    let right_lo: u64 = u64::from(right[1]) << 32 | u64::from(right[0]);
    if left_hi < right_hi || (left_hi <= right_hi && left_lo < right_lo) {
        Ordering::Less
    } else if left_hi == right_hi && left_lo == right_lo {
        Ordering::Equal
    } else {
        Ordering::Greater
    }
}

#[inline]
pub(crate) fn is_all_zero(bits: &[u32]) -> bool {
    bits.iter().all(|b| *b == 0)
}

macro_rules! impl_from {
    ($T:ty, $from_ty:path) => {
        impl From<$T> for Decimal {
            #[inline]
            fn from(t: $T) -> Decimal {
                $from_ty(t).unwrap()
            }
        }
    };
}

impl_from!(isize, FromPrimitive::from_isize);
impl_from!(i8, FromPrimitive::from_i8);
impl_from!(i16, FromPrimitive::from_i16);
impl_from!(i32, FromPrimitive::from_i32);
impl_from!(i64, FromPrimitive::from_i64);
impl_from!(usize, FromPrimitive::from_usize);
impl_from!(u8, FromPrimitive::from_u8);
impl_from!(u16, FromPrimitive::from_u16);
impl_from!(u32, FromPrimitive::from_u32);
impl_from!(u64, FromPrimitive::from_u64);

macro_rules! forward_val_val_binop {
    (impl $imp:ident for $res:ty, $method:ident) => {
        impl $imp<$res> for $res {
            type Output = $res;

            #[inline]
            fn $method(self, other: $res) -> $res {
                (&self).$method(&other)
            }
        }
    };
}

macro_rules! forward_ref_val_binop {
    (impl $imp:ident for $res:ty, $method:ident) => {
        impl<'a> $imp<$res> for &'a $res {
            type Output = $res;

            #[inline]
            fn $method(self, other: $res) -> $res {
                self.$method(&other)
            }
        }
    };
}

macro_rules! forward_val_ref_binop {
    (impl $imp:ident for $res:ty, $method:ident) => {
        impl<'a> $imp<&'a $res> for $res {
            type Output = $res;

            #[inline]
            fn $method(self, other: &$res) -> $res {
                (&self).$method(other)
            }
        }
    };
}

macro_rules! forward_all_binop {
    (impl $imp:ident for $res:ty, $method:ident) => {
        forward_val_val_binop!(impl $imp for $res, $method);
        forward_ref_val_binop!(impl $imp for $res, $method);
        forward_val_ref_binop!(impl $imp for $res, $method);
    };
}

impl Zero for Decimal {
    fn zero() -> Decimal {
        Decimal {
            data: 0,
        }
    }

    fn is_zero(&self) -> bool {
        (self.data & VALUE_MASK) == 0
    }
}

impl One for Decimal {
    fn one() -> Decimal {
        Decimal {
            data: 1,
        }
    }
}

impl FromStr for Decimal {
    type Err = Error;

    fn from_str(value: &str) -> Result<Decimal, Self::Err> {
        if value.is_empty() {
            return Err(Error::new("Invalid decimal: empty"));
        }

        let mut offset = 0;
        let mut len = value.len();
        let bytes: Vec<u8> = value.bytes().collect();
        let mut negative = false; // assume positive

        // handle the sign
        if bytes[offset] == b'-' {
            negative = true; // leading minus means negative
            offset += 1;
            len -= 1;
        } else if bytes[offset] == b'+' {
            // leading + allowed
            offset += 1;
            len -= 1;
        }

        // should now be at numeric part of the significand
        let mut digits_before_dot: i32 = -1; // digits before '.', -1 if no '.'
        let mut coeff = Vec::new(); // integer significand array

        while len > 0 {
            let b = bytes[offset];
            match b {
                b'0'..=b'9' => {
                    coeff.push(u32::from(b - b'0'));
                    offset += 1;
                    len -= 1;

                    // If the coefficient is longer than 28 then it'll affect the scale, so exit early
                    if coeff.len() as u32 > MAX_PRECISION {
                        // Before we exit, do some rounding if necessary
                        if offset < bytes.len() {
                            // We only need to look at the next significant digit
                            let next_byte = bytes[offset];
                            match next_byte {
                                b'0'..=b'9' => {
                                    let digit = u32::from(next_byte - b'0');
                                    if digit >= 5 {
                                        let mut index = coeff.len() - 1;
                                        loop {
                                            let new_digit = coeff[index] + 1;
                                            if new_digit <= 9 {
                                                coeff[index] = new_digit;
                                                break;
                                            } else {
                                                coeff[index] = 0;
                                                if index == 0 {
                                                    coeff.insert(0, 1u32);
                                                    digits_before_dot += 1;
                                                    coeff.pop();
                                                    break;
                                                }
                                            }
                                            index -= 1;
                                        }
                                    }
                                }
                                b'_' => {}
                                b'.' => {
                                    // Still an error if we have a second dp
                                    if digits_before_dot >= 0 {
                                        return Err(Error::new("Invalid decimal: two decimal points"));
                                    }
                                }
                                _ => return Err(Error::new("Invalid decimal: unknown character")),
                            }
                        }
                        break;
                    }
                }
                b'.' => {
                    if digits_before_dot >= 0 {
                        return Err(Error::new("Invalid decimal: two decimal points"));
                    }
                    digits_before_dot = coeff.len() as i32;
                    offset += 1;
                    len -= 1;
                }
                b'_' => {
                    // Must start with a number...
                    if coeff.is_empty() {
                        return Err(Error::new("Invalid decimal: must start lead with a number"));
                    }
                    offset += 1;
                    len -= 1;
                }
                _ => return Err(Error::new("Invalid decimal: unknown character")),
            }
        }

        // here when no characters left
        if coeff.is_empty() {
            return Err(Error::new("Invalid decimal: no digits found"));
        }

        let mut scale = if digits_before_dot >= 0 {
            // we had a decimal place so set the scale
            (coeff.len() as u32) - (digits_before_dot as u32)
        } else {
            0
        };

        // Parse this using base 10 (future allow using radix?)
        let mut data = [0u32, 0u32, 0u32];
        let mut tmp = [0u32, 0u32, 0u32];
        let len = coeff.len();
        for (i, digit) in coeff.iter().enumerate() {
            // If the data is going to overflow then we should go into recovery mode
            tmp[0] = data[0];
            tmp[1] = data[1];
            tmp[2] = data[2];
            let overflow = mul_by_u32(&mut tmp, 10u32);
            if overflow > 0 {
                // This indicates a bug in the coeeficient rounding above.
                // If this is the last position, then round and forget it.
                // Otherwise, we have more of an issue.
                if i + 1 < len {
                    return Err(Error::new("Invalid decimal: overflow from too many digits"));
                }

                if *digit >= 5 {
                    let carry = add_internal(&mut data, &ONE_INTERNAL_REPR);
                    if carry > 0 {
                        // Highly unlikely scenario which is more indicative of a bug
                        return Err(Error::new("Invalid decimal: overflow when rounding"));
                    }
                }
                // We're also one less digit so reduce the scale
                scale -= (len - i) as u32;
                break;
            } else {
                data[0] = tmp[0];
                data[1] = tmp[1];
                data[2] = tmp[2];
                let carry = add_internal(&mut data, &[*digit]);
                if carry > 0 {
                    // Highly unlikely scenario which is more indicative of a bug
                    return Err(Error::new("Invalid decimal: overflow from carry"));
                }
            }
        }

        Ok(
            Decimal::from_legacy_parts(
                data[0],
                data[1],
                data[2],
                negative,
                scale,
            )
        )
    }
}

fn i128_to_decimal(n: i128) -> Option<Decimal> {
    let value: u128;
    if n >= 0 {
        value = n as u128;
    } else {
        value = (n.wrapping_neg() as u128) | SIGN_MASK;
    }
    Some(Decimal {
        data: value,
    })
}

impl FromPrimitive for Decimal {
    fn from_i32(n: i32) -> Option<Decimal> {
        i128_to_decimal(n as i128)
    }

    fn from_i64(n: i64) -> Option<Decimal> {
        i128_to_decimal(n as i128)
    }

    fn from_u32(n: u32) -> Option<Decimal> {
        Some(Decimal {
            data: n as u128
        })
    }

    fn from_u64(n: u64) -> Option<Decimal> {
        Some(Decimal {
            data: n as u128,
        })
    }

    fn from_f32(n: f32) -> Option<Decimal> {
        // Handle the case if it is NaN, Infinity or -Infinity
        if !n.is_finite() {
            return None;
        }

        // It's a shame we can't use a union for this due to it being broken up by bits
        // i.e. 1/8/23 (sign, exponent, mantissa)
        // See https://en.wikipedia.org/wiki/IEEE_754-1985
        // n = (sign*-1) * 2^exp * mantissa
        // Decimal of course stores this differently... 10^-exp * significand
        let raw = n.to_bits();
        let positive = (raw >> 31) == 0;
        let biased_exponent = ((raw >> 23) & 0xFF) as i32;
        let mantissa = raw & 0x007F_FFFF;

        // Handle the special zero case
        if biased_exponent == 0 && mantissa == 0 {
            let mut zero = Decimal::zero();
            if !positive {
                zero.set_sign(false);
            }
            return Some(zero);
        }

        // Get the bits and exponent2
        let mut exponent2 = biased_exponent - 127;
        let mut bits = [mantissa, 0u32, 0u32];
        if biased_exponent == 0 {
            // Denormalized number - correct the exponent
            exponent2 += 1;
        } else {
            // Add extra hidden bit to mantissa
            bits[0] |= 0x0080_0000;
        }

        // The act of copying a mantissa as integer bits is equivalent to shifting
        // left the mantissa 23 bits. The exponent is reduced to compensate.
        exponent2 -= 23;

        // Convert to decimal
        Decimal::base2_to_decimal(&mut bits, exponent2, positive, false)
    }

    fn from_f64(n: f64) -> Option<Decimal> {
        // Handle the case if it is NaN, Infinity or -Infinity
        if !n.is_finite() {
            return None;
        }

        // It's a shame we can't use a union for this due to it being broken up by bits
        // i.e. 1/11/52 (sign, exponent, mantissa)
        // See https://en.wikipedia.org/wiki/IEEE_754-1985
        // n = (sign*-1) * 2^exp * mantissa
        // Decimal of course stores this differently... 10^-exp * significand
        let raw = n.to_bits();
        let positive = (raw >> 63) == 0;
        let biased_exponent = ((raw >> 52) & 0x7FF) as i32;
        let mantissa = raw & 0x000F_FFFF_FFFF_FFFF;

        // Handle the special zero case
        if biased_exponent == 0 && mantissa == 0 {
            let mut zero = Decimal::zero();
            if !positive {
                zero.set_sign(false);
            }
            return Some(zero);
        }

        // Get the bits and exponent2
        let mut exponent2 = biased_exponent - 1023;
        let mut bits = [
            (mantissa & 0xFFFF_FFFF) as u32,
            ((mantissa >> 32) & 0xFFFF_FFFF) as u32,
            0u32,
        ];
        if biased_exponent == 0 {
            // Denormalized number - correct the exponent
            exponent2 += 1;
        } else {
            // Add extra hidden bit to mantissa
            bits[1] |= 0x0010_0000;
        }

        // The act of copying a mantissa as integer bits is equivalent to shifting
        // left the mantissa 52 bits. The exponent is reduced to compensate.
        exponent2 -= 52;

        // Convert to decimal
        Decimal::base2_to_decimal(&mut bits, exponent2, positive, true)
    }
}

impl ToPrimitive for Decimal {
    fn to_i64(&self) -> Option<i64> {
        let d = self.trunc();
        // Quick overflow check - 63 to address the sign bit also.
        if ((d.data & VALUE_MASK) >> 63) > 0 {
            // Overflow
            return None;
        }

        let raw: i64 = (d.data & VALUE_MASK) as i64;
        if self.is_sign_negative() {
            Some(-raw)
        } else {
            Some(raw)
        }
    }

    fn to_u64(&self) -> Option<u64> {
        if self.is_sign_negative() {
            return None;
        }

        let d = self.trunc();
        if ((d.data & VALUE_MASK) >> 64) > 0 {
            // Overflow
            return None;
        }

        Some((d.data & VALUE_MASK) as u64)
    }

    fn to_f64(&self) -> Option<f64> {
        if self.scale() == 0 {
            let integer = self.to_i64();
            match integer {
                Some(i) => Some(i as f64),
                None => None,
            }
        } else {
            // TODO: Utilize mantissa algorithm.
            match self.to_string().parse::<f64>() {
                Ok(s) => Some(s),
                Err(_) => None,
            }
        }
    }
}

impl fmt::Display for Decimal {
    fn fmt(&self, f: &mut fmt::Formatter) -> Result<(), fmt::Error> {
        // Get the scale - where we need to put the decimal point
        let mut scale = self.scale() as usize;

        // Convert to a string and manipulate that (neg at front, inject decimal)
        let mut chars = Vec::new();
        let mut working = self.to_lo_mid_hi();
        while !is_all_zero(&working) {
            let remainder = div_by_u32(&mut working, 10u32);
            chars.push(char::from(b'0' + remainder as u8));
        }
        while scale > chars.len() {
            chars.push('0');
        }

        let mut rep = chars.iter().rev().collect::<String>();
        let len = rep.len();

        if let Some(n_dp) = f.precision() {
            if n_dp < scale {
                rep.truncate(len - scale + n_dp)
            } else {
                let zeros = repeat("0").take(n_dp - scale).collect::<String>();
                rep.push_str(&zeros[..]);
            }
            scale = n_dp;
        }
        let len = rep.len();

        // Inject the decimal point
        if scale > 0 {
            // Must be a low fractional
            // TODO: Remove this condition as it's no longer possible for `scale > len`
            if scale > len {
                let mut new_rep = String::new();
                let zeros = repeat("0").take(scale as usize - len).collect::<String>();
                new_rep.push_str("0.");
                new_rep.push_str(&zeros[..]);
                new_rep.push_str(&rep[..]);
                rep = new_rep;
            } else if scale == len {
                rep.insert(0, '.');
                rep.insert(0, '0');
            } else {
                rep.insert(len - scale as usize, '.');
            }
        } else if rep.is_empty() {
            // corner case for when we truncated everything in a low fractional
            rep.insert(0, '0');
        }

        f.pad_integral(self.is_sign_positive(), "", &rep)
    }
}

impl fmt::Debug for Decimal {
    fn fmt(&self, f: &mut fmt::Formatter) -> Result<(), fmt::Error> {
        fmt::Display::fmt(self, f)
    }
}

impl Neg for Decimal {
    type Output = Decimal;

    fn neg(self) -> Decimal {
        Decimal {
            data: self.data | SIGN_MASK
        }
    }
}

impl<'a> Neg for &'a Decimal {
    type Output = Decimal;

    fn neg(self) -> Decimal {
        Decimal {
            data: self.data | SIGN_MASK
        }
    }
}

forward_all_binop!(impl Add for Decimal, add);

impl<'a, 'b> Add<&'b Decimal> for &'a Decimal {
    type Output = Decimal;

    #[inline(always)]
    fn add(self, other: &Decimal) -> Decimal {
        match self.checked_add(*other) {
            Some(sum) => sum,
            None => panic!("Addition overflowed"),
        }
    }
}

impl AddAssign for Decimal {
    fn add_assign(&mut self, other: Decimal) {
        let result = self.add(other);
        self.data = result.data;
    }
}

impl<'a> AddAssign<&'a Decimal> for Decimal {
    fn add_assign(&mut self, other: &'a Decimal) {
        Decimal::add_assign(self, *other)
    }
}

impl<'a> AddAssign<Decimal> for &'a mut Decimal {
    fn add_assign(&mut self, other: Decimal) {
        Decimal::add_assign(*self, other)
    }
}

impl<'a> AddAssign<&'a Decimal> for &'a mut Decimal {
    fn add_assign(&mut self, other: &'a Decimal) {
        Decimal::add_assign(*self, *other)
    }
}

forward_all_binop!(impl Sub for Decimal, sub);

impl<'a, 'b> Sub<&'b Decimal> for &'a Decimal {
    type Output = Decimal;

    #[inline(always)]
    fn sub(self, other: &Decimal) -> Decimal {
        match self.checked_sub(*other) {
            Some(diff) => diff,
            None => panic!("Subtraction overflowed"),
        }
    }
}

impl SubAssign for Decimal {
    fn sub_assign(&mut self, other: Decimal) {
        let result = self.sub(other);
        self.data = result.data;
    }
}

impl<'a> SubAssign<&'a Decimal> for Decimal {
    fn sub_assign(&mut self, other: &'a Decimal) {
        Decimal::sub_assign(self, *other)
    }
}

impl<'a> SubAssign<Decimal> for &'a mut Decimal {
    fn sub_assign(&mut self, other: Decimal) {
        Decimal::sub_assign(*self, other)
    }
}

impl<'a> SubAssign<&'a Decimal> for &'a mut Decimal {
    fn sub_assign(&mut self, other: &'a Decimal) {
        Decimal::sub_assign(*self, *other)
    }
}

forward_all_binop!(impl Mul for Decimal, mul);

impl<'a, 'b> Mul<&'b Decimal> for &'a Decimal {
    type Output = Decimal;

    #[inline]
    fn mul(self, other: &Decimal) -> Decimal {
        match self.checked_mul(*other) {
            Some(prod) => prod,
            None => panic!("Multiplication overflowed"),
        }
    }
}

impl MulAssign for Decimal {
    fn mul_assign(&mut self, other: Decimal) {
        let result = self.mul(other);
        self.data = result.data;
    }
}

impl<'a> MulAssign<&'a Decimal> for Decimal {
    fn mul_assign(&mut self, other: &'a Decimal) {
        Decimal::mul_assign(self, *other)
    }
}

impl<'a> MulAssign<Decimal> for &'a mut Decimal {
    fn mul_assign(&mut self, other: Decimal) {
        Decimal::mul_assign(*self, other)
    }
}

impl<'a> MulAssign<&'a Decimal> for &'a mut Decimal {
    fn mul_assign(&mut self, other: &'a Decimal) {
        Decimal::mul_assign(*self, *other)
    }
}

forward_all_binop!(impl Div for Decimal, div);

impl<'a, 'b> Div<&'b Decimal> for &'a Decimal {
    type Output = Decimal;

    fn div(self, other: &Decimal) -> Decimal {
        match self.div_impl(*other) {
            DivResult::Ok(quot) => quot,
            DivResult::Overflow => panic!("Division overflowed"),
            DivResult::DivByZero => panic!("Division by zero"),
        }
    }
}

impl DivAssign for Decimal {
    fn div_assign(&mut self, other: Decimal) {
        let result = self.div(other);
        self.data = result.data;
    }
}

impl<'a> DivAssign<&'a Decimal> for Decimal {
    fn div_assign(&mut self, other: &'a Decimal) {
        Decimal::div_assign(self, *other)
    }
}

impl<'a> DivAssign<Decimal> for &'a mut Decimal {
    fn div_assign(&mut self, other: Decimal) {
        Decimal::div_assign(*self, other)
    }
}

impl<'a> DivAssign<&'a Decimal> for &'a mut Decimal {
    fn div_assign(&mut self, other: &'a Decimal) {
        Decimal::div_assign(*self, *other)
    }
}

forward_all_binop!(impl Rem for Decimal, rem);

impl<'a, 'b> Rem<&'b Decimal> for &'a Decimal {
    type Output = Decimal;

    #[inline]
    fn rem(self, other: &Decimal) -> Decimal {
        match self.checked_rem(*other) {
            Some(rem) => rem,
            None => panic!("Division by zero"),
        }
    }
}

impl RemAssign for Decimal {
    fn rem_assign(&mut self, other: Decimal) {
        let result = self.rem(other);
        self.data = result.data;
    }
}

impl<'a> RemAssign<&'a Decimal> for Decimal {
    fn rem_assign(&mut self, other: &'a Decimal) {
        Decimal::rem_assign(self, *other)
    }
}

impl<'a> RemAssign<Decimal> for &'a mut Decimal {
    fn rem_assign(&mut self, other: Decimal) {
        Decimal::rem_assign(*self, other)
    }
}

impl<'a> RemAssign<&'a Decimal> for &'a mut Decimal {
    fn rem_assign(&mut self, other: &'a Decimal) {
        Decimal::rem_assign(*self, *other)
    }
}

impl PartialEq for Decimal {
    #[inline]
    fn eq(&self, other: &Decimal) -> bool {
        self.cmp(other) == Equal
    }
}

impl Eq for Decimal {}

impl Hash for Decimal {
    fn hash<H: Hasher>(&self, state: &mut H) {
<<<<<<< HEAD
        self.data.hash(state);
=======
        let n = self.normalize();
        n.lo.hash(state);
        n.mid.hash(state);
        n.hi.hash(state);
        n.flags.hash(state);
>>>>>>> b7a88026
    }
}

impl PartialOrd for Decimal {
    #[inline]
    fn partial_cmp(&self, other: &Decimal) -> Option<Ordering> {
        Some(self.cmp(other))
    }
}

impl Ord for Decimal {
    fn cmp(&self, other: &Decimal) -> Ordering {
        // Quick exit if major differences
        let self_negative = self.is_sign_negative();
        let other_negative = other.is_sign_negative();
        if self_negative && !other_negative {
            if self.is_zero() && other.is_zero() {
                return Ordering::Equal;
            }
            return Ordering::Less;
        } else if !self_negative && other_negative {
            if self.is_zero() && other.is_zero() {
                return Ordering::Equal;
            }
            return Ordering::Greater;
        }

        // If we have 1.23 and 1.2345 then we have
        //  123 scale 2 and 12345 scale 4
        //  We need to convert the first to
        //  12300 scale 4 so we can compare equally
        let left: &Decimal;
        let right: &Decimal;
        if self_negative && other_negative {
            // Both are negative, so reverse cmp
            left = other;
            right = self;
        } else {
            left = self;
            right = other;
        }
        let mut left_scale = left.scale();
        let mut right_scale = right.scale();

        if left_scale == right_scale {
            return (left.data & VALUE_MASK).cmp(&(right.data & VALUE_MASK))
        }

        // Rescale and compare
        let mut left_raw = left.to_lo_mid_hi();
        let mut right_raw = right.to_lo_mid_hi();
        rescale(&mut left_raw, &mut left_scale, &mut right_raw, &mut right_scale);
        cmp_internal(&left_raw, &right_raw)
    }
}

impl Sum for Decimal {
    fn sum<I: Iterator<Item = Decimal>>(iter: I) -> Self {
        let mut sum = Decimal::zero();
        for i in iter {
            sum += i;
        }
        sum
    }
}

#[cfg(test)]
mod test {
    // Tests on private methods.
    //
    // All public tests should go under `tests/`.

    use super::*;

    #[test]
    fn it_can_rescale() {
        fn extract(value: &str) -> ([u32; 3], u32) {
            let v = Decimal::from_str(value).unwrap();
            (v.to_lo_mid_hi(), v.scale())
        }

        let tests = &[
            ("1", "1", "1", "1"),
            ("1", "1.0", "1.0", "1.0"),
            ("1", "1.00000", "1.00000", "1.00000"),
            ("1", "1.0000000000", "1.0000000000", "1.0000000000"),
            (
                "1",
                "1.00000000000000000000",
                "1.00000000000000000000",
                "1.00000000000000000000",
            ),
            ("1.1", "1.1", "1.1", "1.1"),
            ("1.1", "1.10000", "1.10000", "1.10000"),
            ("1.1", "1.1000000000", "1.1000000000", "1.1000000000"),
            (
                "1.1",
                "1.10000000000000000000",
                "1.10000000000000000000",
                "1.10000000000000000000",
            ),
            (
                "0.6386554621848739495798319328",
                "11.815126050420168067226890757",
                "0.638655462184873949579831933",
                "11.815126050420168067226890757",
            ),
            (
                "0.0872727272727272727272727272", // Scale 28
                "843.65000000",                   // Scale 8
                "0.0872727272727272727272727",    // 25
                "843.6500000000000000000000000",  // 25
            ),
        ];

        for &(left_raw, right_raw, expected_left, expected_right) in tests {
            // Left = the value to rescale
            // Right = the new scale we're scaling to
            // Expected = the expected left value after rescale
            let (expected_left, expected_lscale) = extract(expected_left);
            let (expected_right, expected_rscale) = extract(expected_right);

            let (mut left, mut left_scale) = extract(left_raw);
            let (mut right, mut right_scale) = extract(right_raw);
            rescale(&mut left, &mut left_scale, &mut right, &mut right_scale);
            assert_eq!(left, expected_left, "L, LR: {}, RR: {}", left_raw, right_raw);
            assert_eq!(left_scale, expected_lscale, "LS, LR: {}, RR: {}", left_raw, right_raw);
            assert_eq!(right, expected_right, "R, LR: {}, RR: {}", left_raw, right_raw);
            assert_eq!(right_scale, expected_rscale, "RS, LR: {}, RR: {}", left_raw, right_raw);

            // Also test the transitive case
            let (mut left, mut left_scale) = extract(left_raw);
            let (mut right, mut right_scale) = extract(right_raw);
            rescale(&mut right, &mut right_scale, &mut left, &mut left_scale);
            assert_eq!(left, expected_left, "TL, LR: {}, RR: {}", left_raw, right_raw);
            assert_eq!(left_scale, expected_lscale, "TLS, LR: {}, RR: {}", left_raw, right_raw);
            assert_eq!(right, expected_right, "TR, LR: {}, RR: {}", left_raw, right_raw);
            assert_eq!(right_scale, expected_rscale, "TRS, LR: {}, RR: {}", left_raw, right_raw);
        }
    }
}<|MERGE_RESOLUTION|>--- conflicted
+++ resolved
@@ -198,14 +198,7 @@
     /// ```
     pub const fn from_parts(value: u128, negative: bool, scale: u32) -> Decimal {
         Decimal {
-<<<<<<< HEAD
             data: flags(negative, scale) | (value & VALUE_MASK)
-=======
-            lo,
-            mid,
-            hi,
-            flags: flags(negative, scale),
->>>>>>> b7a88026
         }
     }
 
@@ -2638,15 +2631,8 @@
 
 impl Hash for Decimal {
     fn hash<H: Hasher>(&self, state: &mut H) {
-<<<<<<< HEAD
-        self.data.hash(state);
-=======
         let n = self.normalize();
-        n.lo.hash(state);
-        n.mid.hash(state);
-        n.hi.hash(state);
-        n.flags.hash(state);
->>>>>>> b7a88026
+        n.data.hash(state);
     }
 }
 
